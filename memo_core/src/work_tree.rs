--- conflicted
+++ resolved
@@ -173,12 +173,12 @@
 
         let fixup_ops_stream = Box::new(stream::iter_ok(fixup_ops));
         Ok(epoch_streams.into_iter().fold(
-            fixup_ops_stream as Box<Stream<Item = Operation, Error = Error>>,
+            fixup_ops_stream as Box<Stream<Item = OperationEnvelope, Error = Error>>,
             |acc, stream| Box::new(acc.chain(stream)),
         ))
     }
 
-    fn mutate_cur_epoch<F>(&self, mutate: F) -> Result<Vec<Operation>, Error>
+    fn mutate_cur_epoch<F>(&self, mutate: F) -> Result<Vec<OperationEnvelope>, Error>
     where
         F: FnOnce(&mut Epoch) -> Result<Vec<epoch::Operation>, Error>,
     {
@@ -214,17 +214,9 @@
                 }
             }
 
-<<<<<<< HEAD
-            Ok(Operation::stamp(epoch.id, fixup_ops).collect())
-=======
-            let fixup_ops_stream = Box::new(stream::iter_ok(OperationEnvelope::wrap_many(
+            Ok(OperationEnvelope::wrap_many(
                 epoch.id, epoch.head, fixup_ops,
-            )));
-            Ok(epoch_streams.into_iter().fold(
-                fixup_ops_stream as Box<Stream<Item = OperationEnvelope, Error = Error>>,
-                |acc, stream| Box::new(acc.chain(stream)),
             ))
->>>>>>> 7df278e3
         } else {
             Err(Error::InvalidOperations)
         }
@@ -561,21 +553,19 @@
         &self,
         buffer_id: BufferId,
         selections: Vec<Selection>,
-    ) -> Result<(SelectionSetId, Operation), Error> {
+    ) -> Result<(SelectionSetId, OperationEnvelope), Error> {
         let file_id = self.buffer_file_id(buffer_id)?;
         let mut cur_epoch = self.cur_epoch_mut();
-        let epoch_id = cur_epoch.id;
         let (set_id, operation) = cur_epoch.add_selection_set(
             file_id,
             selections,
             &mut self.lamport_clock.borrow_mut(),
         )?;
-        let operation = Operation::EpochOperation {
-            epoch_id,
-            operation,
-        };
-
-        Ok((set_id, operation))
+
+        Ok((
+            set_id,
+            OperationEnvelope::wrap(cur_epoch.id, cur_epoch.head, operation),
+        ))
     }
 
     pub fn path(&self, buffer_id: BufferId) -> Option<PathBuf> {
@@ -1009,7 +999,7 @@
                 for path in base_tree.visible_paths(FileType::Text) {
                     base_tree.open_text_file(&path).wait().unwrap();
                 }
-                base_tree.randomly_mutate(&mut rng, 5);
+                base_tree.randomly_mutate(&mut rng, None, 5);
                 commits.push(Some(git.commit(&base_tree)));
             }
 
@@ -1046,47 +1036,22 @@
                 if k == 0 {
                     tree.open_random_buffers(&mut rng, observer, 5);
                 } else if k == 1 {
-                    let ops = tree.randomly_mutate(&mut rng, 5);
-                    network.broadcast(replica_id, serialize_ops(ops), &mut rng);
-                } else if k == 2 {
                     let head = *rng.choose(&commits).unwrap();
                     let ops = open_envelopes(tree.reset(head).collect().wait().unwrap());
                     network.broadcast(replica_id, serialize_ops(ops), &mut rng);
-                } else if k == 3 {
+                } else if k == 2 && network.has_unreceived(replica_id) {
                     let received_ops = network.receive(replica_id, &mut rng);
-                    let fixup_ops = tree.apply_ops(deserialize_ops(received_ops)).unwrap();
-<<<<<<< HEAD
-                    network.broadcast(
-                        replica_id,
-                        serialize_ops(fixup_ops.collect().wait().unwrap()),
-                        &mut rng,
+                    let fixup_ops = open_envelopes(
+                        tree.apply_ops(deserialize_ops(received_ops))
+                            .unwrap()
+                            .collect()
+                            .wait()
+                            .unwrap(),
                     );
-=======
-                    let fixup_ops = open_envelopes(fixup_ops.collect().wait().unwrap());
                     network.broadcast(replica_id, serialize_ops(fixup_ops), &mut rng);
-                } else if k == 3 {
-                    let buffer_id = if tree.open_buffers().is_empty() || rng.gen() {
-                        tree.select_path(FileType::Text, &mut rng).map(|path| {
-                            let id = tree.open_text_file(path).wait().unwrap();
-                            observer.opened_buffer(id, tree);
-                            id
-                        })
-                    } else {
-                        rng.choose(&tree.open_buffers()).cloned()
-                    };
-
-                    if let Some(buffer_id) = buffer_id {
-                        let end = rng.gen_range(0, tree.text(buffer_id).unwrap().count() + 1);
-                        let start = rng.gen_range(0, end + 1);
-                        let text = gen_text(&mut rng);
-                        observer.edit(buffer_id, start..end, text.as_str());
-                        let op = tree
-                            .edit(buffer_id, Some(start..end), text)
-                            .unwrap()
-                            .operation;
-                        network.broadcast(replica_id, serialize_ops(Some(op)), &mut rng);
-                    }
->>>>>>> 7df278e3
+                } else {
+                    let ops = tree.randomly_mutate(&mut rng, Some(observer), 5);
+                    network.broadcast(replica_id, serialize_ops(open_envelopes(ops)), &mut rng);
                 }
             }
 
@@ -1259,11 +1224,7 @@
         let (_, selection_op) = tree_2.add_selection_set(buffer_id_2, vec![]).unwrap();
         tree_1
             .borrow_mut()
-<<<<<<< HEAD
-            .apply_ops(vec![edit_op, selection_op])
-=======
-            .apply_ops(Some(edit_op.operation))
->>>>>>> 7df278e3
+            .apply_ops(vec![edit_op.operation, selection_op.operation])
             .unwrap()
             .collect()
             .wait()
@@ -1401,9 +1362,32 @@
             self.text(buffer_id).unwrap().into_string()
         }
 
-        fn randomly_mutate<T: Rng>(&self, rng: &mut T, count: usize) -> Vec<Operation> {
+        fn randomly_mutate<T: Rng>(
+            &self,
+            rng: &mut T,
+            observer: Option<&TestChangeObserver>,
+            count: usize,
+        ) -> Vec<OperationEnvelope> {
             self.mutate_cur_epoch(|epoch| {
-                Ok(epoch.randomly_mutate(rng, &mut self.lamport_clock.borrow_mut(), count))
+                let mut buffer_versions = Vec::new();
+                let buffers = self.buffers.borrow();
+                for (buffer_id, file_id) in buffers.iter() {
+                    let version = epoch.buffer_version(*file_id).unwrap();
+                    buffer_versions.push((*buffer_id, *file_id, version));
+                }
+
+                let operations =
+                    epoch.randomly_mutate(rng, &mut self.lamport_clock.borrow_mut(), count);
+
+                if let Some(observer) = observer {
+                    for (buffer_id, file_id, version) in buffer_versions {
+                        for change in epoch.changes_since(file_id, &version).unwrap() {
+                            observer.edit(buffer_id, change.range, change.code_units);
+                        }
+                    }
+                }
+
+                Ok(operations)
             })
             .unwrap()
         }
@@ -1561,6 +1545,17 @@
                 .insert(buffer_id, buffer::Buffer::new(text));
         }
 
+        fn edit<T: Into<Text>>(&self, buffer_id: BufferId, range: Range<Point>, text: T) {
+            let mut buffers = self.buffers.borrow_mut();
+            let buffer = buffers.get_mut(&buffer_id).unwrap();
+            buffer.edit_2d(
+                Some(range),
+                text,
+                &mut self.local_clock.borrow_mut(),
+                &mut self.lamport_clock.borrow_mut(),
+            );
+        }
+
         fn text(&self, buffer_id: BufferId) -> String {
             self.buffers.borrow().get(&buffer_id).unwrap().to_string()
         }
